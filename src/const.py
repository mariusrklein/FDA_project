# CONSTANTS

CELL_PRE = ''
PIXEL_PRE = ''
TPO = 'correction_total_pixel_overlap'
FPAI = 'correction_full_pixel_avg_intensities'
SAMPLE_COL = "sample_col"
POPULATION_COL = "population_col"

<<<<<<< HEAD
CONFIG = {
    'input': {
        'spacem_config_file': 'config.json',
        'spacem_dataset_metadata_file': 'metadata.csv',
        'spacem_dataset_metadata_well_name': '{row}{col}',
        'spacem_dataset_metadata_population_name': '{treatment}',
        'am_adata_file': 'analysis/ablation_mark_analysis/spatiomolecular_adata.h5ad',
        'cell_adata_file': 'analysis/single_cell_analysis/spatiomolecular_adata.h5ad',
        'overlap_regions_file': 'analysis/overlap_analysis2/overlap.regions.csv',
        'mark_regions_file': 'analysis/overlap_analysis2/ablation_mark.regions.csv',
        'cell_regions_file': 'analysis/overlap_analysis2/cell.regions.csv',
    },
    'correction': {
        'spacem_library_location': None,
        'full_pixel_avg_intensity_method': 'median', 
        'correction_proportion_threshold': 0.1, # smaller values remove influence of sampling proportion better, but may suffer more from outliers
        'correction_intercept': True,
        'correction_ratios_normalize': False,
    },
    'deconvolution': {
        'use_data_from_spacem_configuration': True, # If True, wells may be treated differently as every well has their own config file
        'cell_normalization_method': 'weighted_by_overlap_and_sampling_area', # disregarded if use_data_from_spacem_configuration=True
        'ablation_marks_min_overlap_ratio': 0.3, # disregarded if use_data_from_spacem_configuration=True
    },
    'evaluation': {
        'evaluation_folder': 'ion_suppression_correction/evaluation',
        'run_qc': True,
        'run_results_evaluation': True,
        'run_features_evaluation': True,
    },
    'output': {
        'save_am_files': True,
        'results_folder': 'ion_suppression_correction/output',
        'write_to_input_folder': True, # True writes sample-based results into sample folders and global results to input_folder_path
        'also_write_sample_results': True,
        'write_sample_folder_path': 'ion_suppression_correction',
        'external_output_folder': None,
        'file_names': {
            'corrected_am_adata': "corrected_am_sm_matrix.h5ad",
            'adata': "original_batch_sm_matrix.h5ad",
            'generated_adata': "gen_batch_sm_matrix.h5ad",
            'corrected_adata': "corrected_batch_sm_matrix.h5ad"
        },
    },
}

=======
>>>>>>> f6c458af
LABEL = {
    'SProp': r'sampling proportion $p_s$',
    'IRatio': r'intensity proportion ratio $\mu$',
    'RDens': r'relative deviation $\frac{J_{Python} - J_R}{J_{Python}}$',
    'RDev_general': r'relative deviation $\frac{J_{2} - J_1}{J_{1}}$'
}
<|MERGE_RESOLUTION|>--- conflicted
+++ resolved
@@ -7,7 +7,6 @@
 SAMPLE_COL = "sample_col"
 POPULATION_COL = "population_col"
 
-<<<<<<< HEAD
 CONFIG = {
     'input': {
         'spacem_config_file': 'config.json',
@@ -54,8 +53,6 @@
     },
 }
 
-=======
->>>>>>> f6c458af
 LABEL = {
     'SProp': r'sampling proportion $p_s$',
     'IRatio': r'intensity proportion ratio $\mu$',
